# The MIT License (MIT)
#
# Copyright (c) 2019- CNRS
#
# Permission is hereby granted, free of charge, to any person obtaining a copy
# of this software and associated documentation files (the "Software"), to deal
# in the Software without restriction, including without limitation the rights
# to use, copy, modify, merge, publish, distribute, sublicense, and/or sell
# copies of the Software, and to permit persons to whom the Software is
# furnished to do so, subject to the following conditions:
#
# The above copyright notice and this permission notice shall be included in all
# copies or substantial portions of the Software.
#
# THE SOFTWARE IS PROVIDED "AS IS", WITHOUT WARRANTY OF ANY KIND, EXPRESS OR
# IMPLIED, INCLUDING BUT NOT LIMITED TO THE WARRANTIES OF MERCHANTABILITY,
# FITNESS FOR A PARTICULAR PURPOSE AND NONINFRINGEMENT. IN NO EVENT SHALL THE
# AUTHORS OR COPYRIGHT HOLDERS BE LIABLE FOR ANY CLAIM, DAMAGES OR OTHER
# LIABILITY, WHETHER IN AN ACTION OF CONTRACT, TORT OR OTHERWISE, ARISING FROM,
# OUT OF OR IN CONNECTION WITH THE SOFTWARE OR THE USE OR OTHER DEALINGS IN THE
# SOFTWARE.
#
# AUTHOR
# Hervé Bredin - http://herve.niderb.fr

from functools import lru_cache

import torch
import torch.nn as nn
import torch.nn.functional as F
from asteroid_filterbanks import Encoder, ParamSincFB

from pyannote.audio.utils.receptive_field import (
    multi_conv_num_frames,
    multi_conv_receptive_field_center,
    multi_conv_receptive_field_size,
)


class SincNet(nn.Module):
    def __init__(self, sample_rate: int = 16000, stride: int = 1, streaming: bool = False):
        super().__init__()

        if sample_rate != 16000:
            raise NotImplementedError("SincNet only supports 16kHz audio for now.")
            # TODO: add support for other sample rate. it should be enough to multiply
            # kernel_size by (sample_rate / 16000). but this needs to be double-checked.

        self.sample_rate = sample_rate
        self.stride = stride
        self.streaming = streaming
        if self.streaming == False:
            self.wav_norm1d = nn.InstanceNorm1d(1, affine=True)

        self.conv1d = nn.ModuleList()
        self.pool1d = nn.ModuleList()
        if self.streaming == False:
            self.norm1d = nn.ModuleList()

        self.conv1d.append(
            Encoder(
                ParamSincFB(
                    80,
                    251,
                    stride=self.stride,
                    sample_rate=sample_rate,
                    min_low_hz=50,
                    min_band_hz=50,
                )
            )
        )
        self.pool1d.append(nn.MaxPool1d(3, stride=3, padding=0, dilation=1))
        if self.streaming == False:
            self.norm1d.append(nn.InstanceNorm1d(80, affine=True))

        self.conv1d.append(nn.Conv1d(80, 60, 5, stride=1))
        self.pool1d.append(nn.MaxPool1d(3, stride=3, padding=0, dilation=1))
        if self.streaming == False:
            self.norm1d.append(nn.InstanceNorm1d(60, affine=True))

        self.conv1d.append(nn.Conv1d(60, 60, 5, stride=1))
        self.pool1d.append(nn.MaxPool1d(3, stride=3, padding=0, dilation=1))
        if self.streaming == False:
            self.norm1d.append(nn.InstanceNorm1d(60, affine=True))

    @lru_cache
    def num_frames(self, num_samples: int) -> int:
        """Compute number of output frames

        Parameters
        ----------
        num_samples : int
            Number of input samples.

        Returns
        -------
        num_frames : int
            Number of output frames.
        """

        kernel_size = [251, 3, 5, 3, 5, 3]
        stride = [self.stride, 3, 1, 3, 1, 3]
        padding = [0, 0, 0, 0, 0, 0]
        dilation = [1, 1, 1, 1, 1, 1]

        return multi_conv_num_frames(
            num_samples,
            kernel_size=kernel_size,
            stride=stride,
            padding=padding,
            dilation=dilation,
        )

    def receptive_field_size(self, num_frames: int = 1) -> int:
        """Compute size of receptive field

        Parameters
        ----------
        num_frames : int, optional
            Number of frames in the output signal

        Returns
        -------
        receptive_field_size : int
            Receptive field size.
        """

        kernel_size = [251, 3, 5, 3, 5, 3]
        stride = [self.stride, 3, 1, 3, 1, 3]
        dilation = [1, 1, 1, 1, 1, 1]

        return multi_conv_receptive_field_size(
            num_frames,
            kernel_size=kernel_size,
            stride=stride,
            dilation=dilation,
        )

    def receptive_field_center(self, frame: int = 0) -> int:
        """Compute center of receptive field

        Parameters
        ----------
        frame : int, optional
            Frame index

        Returns
        -------
        receptive_field_center : int
            Index of receptive field center.
        """

        kernel_size = [251, 3, 5, 3, 5, 3]
        stride = [self.stride, 3, 1, 3, 1, 3]
        padding = [0, 0, 0, 0, 0, 0]
        dilation = [1, 1, 1, 1, 1, 1]

        return multi_conv_receptive_field_center(
            frame,
            kernel_size=kernel_size,
            stride=stride,
            padding=padding,
            dilation=dilation,
        )

    def forward(self, waveforms: torch.Tensor) -> torch.Tensor:
        """Pass forward

        Parameters
        ----------
        waveforms : (batch, channel, sample)
        """
        if self.streaming == False:
            outputs = self.wav_norm1d(waveforms)
            for c, (conv1d, pool1d, norm1d) in enumerate(
                zip(self.conv1d, self.pool1d, self.norm1d)
            ):

                outputs = conv1d(outputs)

                # https://github.com/mravanelli/SincNet/issues/4
                if c == 0:
                    outputs = torch.abs(outputs)

                outputs = F.leaky_relu(norm1d(pool1d(outputs)))
            return outputs

<<<<<<< HEAD
        else:
            outputs = waveforms
            for c, (conv1d, pool1d) in enumerate(
                zip(self.conv1d, self.pool1d)
            ):

                outputs = conv1d(outputs)
=======
        for c, (conv1d, pool1d, norm1d) in enumerate(
            zip(self.conv1d, self.pool1d, self.norm1d)
        ):
            outputs = conv1d(outputs)
>>>>>>> dc49f373

                # https://github.com/mravanelli/SincNet/issues/4
                if c == 0:
                    outputs = torch.abs(outputs)

                outputs = F.leaky_relu(pool1d(outputs))

            return outputs<|MERGE_RESOLUTION|>--- conflicted
+++ resolved
@@ -185,7 +185,6 @@
                 outputs = F.leaky_relu(norm1d(pool1d(outputs)))
             return outputs
 
-<<<<<<< HEAD
         else:
             outputs = waveforms
             for c, (conv1d, pool1d) in enumerate(
@@ -193,14 +192,7 @@
             ):
 
                 outputs = conv1d(outputs)
-=======
-        for c, (conv1d, pool1d, norm1d) in enumerate(
-            zip(self.conv1d, self.pool1d, self.norm1d)
-        ):
-            outputs = conv1d(outputs)
->>>>>>> dc49f373
-
-                # https://github.com/mravanelli/SincNet/issues/4
+
                 if c == 0:
                     outputs = torch.abs(outputs)
 
